#include <ATen/ATen.h>
#include <ATen/Context.h>
#include <ATen/Dispatch.h>
#include <ATen/cuda/CUDAContext.h>
#include <ATen/cuda/CUDAEvent.h>
#include <c10/cuda/CUDAStream.h>
#include <ATen/native/Copy.h>
#include <ATen/native/TensorIterator.h>
#include <ATen/native/cuda/Loops.cuh>
#include <THC/THC.h>

namespace at {
namespace native {

using namespace at::cuda;

// device-to-device copy, does type conversion
void copy_device_to_device(TensorIterator& iter, bool non_blocking) {
  int64_t numel = iter.numel();

  // We can memcpy the memory if both tensors have the same type AND both
  // tensors are contiguous after dimension coalescing and reordering.
  bool same_type = iter.dtype(0) == iter.dtype(1);
  bool memcpy_eligible = same_type && iter.is_contiguous();

  Device dst_device = iter.device(0);
  Device src_device = iter.device(1);

  CUDAGuard device_guard(src_device);

  // We always perform the copy on the source device, using the current stream
  // on the source device, and we fully synchronize on both src and dst's
  // current streams for completion of the copy. We have to explicitly do this
  // for non-contig copies. This mimics the behavior of cross-device
  // cudaMemcpyAsync on the default stream.
  CUDAStream copy_stream = getCurrentCUDAStream(src_device.index());
  if (src_device != dst_device) {
    // This is a cross-device copy on the src current stream and dst current
    // stream. We perform a two-way barrier between both devices' streams
    // before the copy. This ensures that any write-after-write and
    // write-after-read dependencies on the destination side are handled, so
    // that no one is operating on the dst memory when we perform the copy.
    // src waits on dst barrier (src already waits on src)
    CUDAEvent dst_ready;
    device_guard.set_device(dst_device);
    dst_ready.record(getCurrentCUDAStream(dst_device.index()));

    device_guard.set_device(src_device);
    dst_ready.block(copy_stream);
  }

  if (memcpy_eligible) {
    // Perform the copy
    AT_CUDA_CHECK(cudaMemcpyAsync(
        iter.data_ptr(0),
        iter.data_ptr(1),
        numel * iter.element_size(0),
        cudaMemcpyDeviceToDevice,
        copy_stream));
  } else {
    // this is done intentionally done after build because copy has a "promotion"
    // rule that always "promote" to target dtype.
    iter.promote_common_dtype();
    AT_DISPATCH_ALL_TYPES_AND3(kHalf, kBool, kBFloat16, iter.dtype(0), "copy_", [&] {
      gpu_kernel(iter, []GPU_LAMBDA(scalar_t x) { return x; });
    });
  }

  if (src_device != dst_device) {
    // dst waits on src barrier (dst already waits on dst). We cannot
    // operate on dst's copy until the copy is complete.

    // Still on src_device, record stream event
    CUDAEvent src_ready;
    src_ready.record(copy_stream);

    device_guard.set_device(dst_device);
    src_ready.block(getCurrentCUDAStream(dst_device.index()));
  }

  AT_CUDA_CHECK(cudaGetLastError());
}

static bool copy_requires_temporaries(TensorIterator& iter, bool p2p_enabled) {
  Device dst_device = iter.device(0);
  Device src_device = iter.device(1);

  if (dst_device == src_device) {
    // We never require temporaries for copies on the same GPU.
    TORCH_INTERNAL_ASSERT(dst_device.is_cuda() && src_device.is_cuda());
    return false;
  }

  bool same_dtype = iter.dtype(0) == iter.dtype(1);
  if (same_dtype && iter.is_contiguous()) {
    // Contiguous same-dtype copies can always use cudaMemcpyAsync
    return false;
  } else if (dst_device.is_cuda() && src_device.is_cuda()) {
    // Copies between GPUs can use the copy kernel if P2P is supported
    return !p2p_enabled;
  } else {
    // The remaining cases require temporaries. For example, this includes
    // non-contiguous copies between CPU and GPU.
    return true;
  }
}

static bool maybe_enable_p2p_access(Device dst_device, Device src_device) {
  if (dst_device.is_cpu() || src_device.is_cpu()) {
    return false;
  }
  return THCState_getPeerToPeerAccess(
        globalContext().getTHCState(), src_device.index(), dst_device.index());
}

static void copy_kernel_cuda(TensorIterator& iter, bool non_blocking) {
  // TODO(VitalyFedyunin): This is becomes sub-optimal if we move non-contiguous
  // tensors, need to rewrite it.
  AT_ASSERT(iter.ntensors() == 2);

  Device dst_device = iter.device(0);
  Device src_device = iter.device(1);

  // Enable p2p access between devices. (No-op if it invovles the CPU)
  bool p2p_enabled = maybe_enable_p2p_access(dst_device, src_device);

  if (copy_requires_temporaries(iter, p2p_enabled)) {
    // NB: this involves recursive calls to copy. Be careful that those copies
    // don't require temporaries or you will cause an infinite recursion!
    auto& dst = iter.tensor(0);
    Tensor dst_contig;
    Tensor src_contig;

    // Type conversions are performed on the CPU for CPU-GPU copies and on
    // the src device for GPU-GPU copies.
    if (iter.device_type(0) == kCUDA) {
      dst_contig = dst.is_contiguous() ? dst : at::empty_like(dst, at::MemoryFormat::Contiguous);
      src_contig = iter.tensor(1).to(iter.dtype(0)).expand_as(dst).contiguous();
    } else {
      bool same_type = iter.dtype(0) == iter.dtype(1);
<<<<<<< HEAD
      dst_contig = (dst.is_contiguous() && same_type) ? dst : at::empty_like(dst, iter.dtype(1), MemoryFormat::Contiguous);
=======
      dst_contig = (dst.is_contiguous() && same_type) ? dst : at::empty_like(dst, iter.dtype(1), LEGACY_CONTIGUOUS_MEMORY_FORMAT);
>>>>>>> a2f2afd8
      src_contig = iter.tensor(1).expand_as(dst).contiguous();
    }

    // perform a same-dtype copy on contiguous tensors
    TORCH_INTERNAL_ASSERT(dst_contig.sizes().equals(src_contig.sizes()));
    TORCH_INTERNAL_ASSERT(dst_contig.scalar_type() == src_contig.scalar_type());
    dst_contig.copy_(src_contig, non_blocking);

    // if necessary, copy back into dst
    if (!dst_contig.is_same(dst)) {
      TORCH_INTERNAL_ASSERT(dst_contig.device() == dst.device());
      dst.copy_(dst_contig, non_blocking);
    }
    return;
  }

  // Copy on GPU (or between GPUs)
  if (dst_device.is_cuda() && src_device.is_cuda()) {
    copy_device_to_device(iter, non_blocking);
    return;
  }

  // Copy between CPU and GPU
  cuda::OptionalCUDAGuard device_guard;
  cudaMemcpyKind kind;
  if (dst_device.is_cuda() && src_device.is_cpu()) {
    device_guard.set_device(dst_device);
    kind = cudaMemcpyHostToDevice;
  } else if (dst_device.is_cpu() && src_device.is_cuda()) {
    device_guard.set_device(src_device);
    kind = cudaMemcpyDeviceToHost;
  } else {
    TORCH_INTERNAL_ASSERT(false, "unsupported devices in GPU copy_()");
  }

  void* dst = iter.data_ptr(0);
  void* src = iter.data_ptr(1);
  int64_t nbytes = iter.numel() * iter.element_size(0);
  CUDAStream stream = getCurrentCUDAStream();

  AT_CUDA_CHECK(cudaMemcpyAsync(dst, src, nbytes, kind, stream));

  if (non_blocking) {
    void* ptr = (dst_device == kCPU ? dst : src);
    AT_CUDA_CHECK(THCCachingHostAllocator_recordEvent(ptr, stream));
  } else {
    AT_CUDA_CHECK(cudaStreamSynchronize(stream));
  }
}

REGISTER_DISPATCH(copy_stub, &copy_kernel_cuda);

} // namespace native
} // namespace at<|MERGE_RESOLUTION|>--- conflicted
+++ resolved
@@ -138,11 +138,7 @@
       src_contig = iter.tensor(1).to(iter.dtype(0)).expand_as(dst).contiguous();
     } else {
       bool same_type = iter.dtype(0) == iter.dtype(1);
-<<<<<<< HEAD
-      dst_contig = (dst.is_contiguous() && same_type) ? dst : at::empty_like(dst, iter.dtype(1), MemoryFormat::Contiguous);
-=======
       dst_contig = (dst.is_contiguous() && same_type) ? dst : at::empty_like(dst, iter.dtype(1), LEGACY_CONTIGUOUS_MEMORY_FORMAT);
->>>>>>> a2f2afd8
       src_contig = iter.tensor(1).expand_as(dst).contiguous();
     }
 
