--- conflicted
+++ resolved
@@ -253,14 +253,13 @@
 
 }  // namespace
 
-<<<<<<< HEAD
-static void make_bag_size(const Tensor &offsets, const Tensor &indices,
-                          const int64_t mode, Tensor &bag_size, bool new_offsets) {
-=======
-static at::Tensor make_bag_size(const Tensor &offsets, const Tensor &indices,
-                                const int64_t mode, const bool requires_grad) {
+static at::Tensor make_bag_size(
+    const Tensor& offsets,
+    const Tensor& indices,
+    const int64_t mode,
+    const bool requires_grad,
+    bool new_offsets) {
   at::Tensor bag_size;
->>>>>>> 6848f9ab
   if (mode == MODE_MEAN || mode == MODE_MAX) {
     bag_size = at::zeros(offsets.sizes(), indices.options());
     // Compute this for MODE_MEAN and MODE_MAX (latter needed for backwards)
@@ -397,12 +396,8 @@
     AT_ASSERT(per_sample_weights.numel() == indices.numel());
   }
 
-<<<<<<< HEAD
-  auto bag_size = at::zeros(offsets.sizes(), indices.options());
-  make_bag_size(offsets, indices, mode, bag_size, new_offsets);
-=======
-  auto bag_size = make_bag_size(offsets, indices, mode, weight.requires_grad());
->>>>>>> 6848f9ab
+  auto bag_size = make_bag_size(
+      offsets, indices, mode, weight.requires_grad(), new_offsets);
 
   auto output = at::zeros(
       {new_offsets ? offsets.size(0) - 1 : offsets.size(0), weight.size(1)},
