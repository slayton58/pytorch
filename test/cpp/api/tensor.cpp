--- conflicted
+++ resolved
@@ -321,7 +321,7 @@
   ASSERT_THROW(tensor2.data(), c10::Error);
 }
 
-TEST(TensorTest, AutogradMethods) {
+TEST(TensorTest, Backward_Grad_IsLeaf_OutputNr_Version) {
   auto x = torch::tensor({5}, at::TensorOptions().requires_grad(true));
   auto y = x * x;
   y.backward();
@@ -332,8 +332,6 @@
   ASSERT_EQ(y.output_nr(), 0);
   ASSERT_EQ(x.version(), 0);
   ASSERT_EQ(y.version(), 0);
-  ASSERT_NO_THROW(x.requires_grad_(false));
-  ASSERT_NO_THROW(y.requires_grad_(false));
 
   x = at::tensor({5}, at::TensorOptions().requires_grad(false));
   y = x * x;
@@ -345,8 +343,6 @@
   ASSERT_THROW(y.output_nr(), c10::Error);
   ASSERT_THROW(x.version(), c10::Error);
   ASSERT_THROW(y.version(), c10::Error);
-  ASSERT_THROW(x.requires_grad_(false), c10::Error);
-  ASSERT_THROW(y.requires_grad_(false), c10::Error);
 }
 
 TEST(TensorTest, BackwardCreatesOnesGrad) {
@@ -356,24 +352,6 @@
               torch::ones_like(x)));
 }
 
-<<<<<<< HEAD
-TEST(TensorTest, Requires_grad_) {
-  auto x = torch::tensor({5.0});
-  x.requires_grad_(true);
-  ASSERT_TRUE(x.requires_grad());
-
-  const auto y = x * x;
-  ASSERT_THROWS_WITH(y.requires_grad_(false),
-    "you can only change requires_grad flags of leaf variables.");
-
-  x.requires_grad_(false);
-  ASSERT_FALSE(x.requires_grad());
-
-  const auto int_tensor = torch::tensor({5}, at::TensorOptions().dtype(torch::kInt));
-  ASSERT_THROWS_WITH(int_tensor.requires_grad_(true),
-    "Only Tensors of floating point dtype can require gradients");
-}
-=======
 TEST(TensorTest, Version) {
   const auto x = torch::ones(3);
   ASSERT_EQ(x.version(), 0);
@@ -382,4 +360,27 @@
   x.add_(1);
   ASSERT_EQ(x.version(), 2);
 }
->>>>>>> 610fed44
+
+TEST(TensorTest, Requires_grad_) {
+  auto x = torch::tensor({5.0});
+  x.requires_grad_(true);
+  ASSERT_TRUE(x.requires_grad());
+
+  auto y = x * x;
+  ASSERT_THROWS_WITH(y.requires_grad_(false),
+    "you can only change requires_grad flags of leaf variables.");
+
+  x.requires_grad_(false);
+  ASSERT_FALSE(x.requires_grad());
+
+  const auto int_tensor = torch::tensor({5}, at::TensorOptions().dtype(torch::kInt));
+  ASSERT_THROWS_WITH(int_tensor.requires_grad_(true),
+    "Only Tensors of floating point dtype can require gradients");
+
+  x = at::tensor({5}, at::TensorOptions().requires_grad(false));
+  y = x * x;
+  ASSERT_THROWS_WITH(x.requires_grad_(false),
+    "requires_grad_ is not implemented for Tensor");
+  ASSERT_THROWS_WITH(y.requires_grad_(false),
+    "requires_grad_ is not implemented for Tensor");
+}