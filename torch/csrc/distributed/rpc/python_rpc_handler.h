#pragma once

#include <torch/csrc/distributed/rpc/message.h>
#include <torch/csrc/distributed/rpc/types.h>
#include <torch/csrc/utils/pybind.h>
#include <torch/csrc/jit/script/script_type_parser.h>

namespace torch {
namespace distributed {
namespace rpc {

// Singleton class provides interface to execute python UDF remote call
// and deserialize the returned results by running python function
// in internal_rpc_utilities.
// The singleton object is constructed at first when RPC agent is
// constructed, where the python function in
// torch/distributed/internal_rpc_utils.py are imported only once.
class PYBIND11_EXPORT PythonRpcHandler {
 public:
  static PythonRpcHandler& getInstance();

  // Deserialize Python function, run it, and serialize its return value.
  std::vector<char> generatePythonUDFResult(
      const std::vector<char>& pickledPayload,
      const std::vector<torch::Tensor>& requestTensorTable,
      std::vector<torch::Tensor>& responseTensorTable);

  // Returned python UDF result is pickled binary string, so run python
  // function to unpickle the python UDF result and return py::object to user
  py::object loadPythonUDFResult(
      const std::vector<char>& pickledPayload,
      const std::vector<torch::Tensor>& tensorTable);

  // Run a pickled Python UDF and return the result py::object
  py::object runPythonUDF(const SerializedPyObj& serializedObj);

  // Serialized a py::object into a string
  SerializedPyObj serialize(const py::object& obj);

  // Deserialize a string into a py::object
  py::object deserialize(const SerializedPyObj& serializedObj);

  // Check if obj is RemoteException, then throw it
  void handleException(const py::object& obj);

  // Explicitly clean up py::objects to avoid segment faults when
  // py::objects with CPython are cleaned up later at program exit
  // See similar issues reported https://github.com/pybind/pybind11/issues/1598
  // and https://github.com/pybind/pybind11/issues/1493
  // Our local tests also caught this segment faults if py::objects are cleaned
  // up at program exit. The explanation is: CPython cleans up most critical
  // utilities before cleaning up PythonRpcHandler singleton, so when
  // PythonRpcHandler singleton cleans up py::objects and call dec_ref(), it
  // will crash.
  // The solution is to clean up py::objects earlier when Rpc agent join().
  // Be note that py::objects can not be cleaned up when Rpc agent is destroyed
  // as well, as Rpc agent is global variable and it will have same issue as
  // PythonRpcHandler.
  void cleanup();

<<<<<<< HEAD
  // Parse the string to recover the jit_type, this is used for RRef python
  // pickling/unpickling type recovery. The type string inference rule is as
  // follows:
  // 1. first try to parse if this is primitive types.
  //    i.e. TensorType, IntType, PyObjectType, etc.
  // 2. if not primitive type, we query the python_cu to see if it is a
  //    class type or interface type registered in python
  // We use a ScriptTypeParser instance with custom PythonTypeResolver
  // to resolve types according to the above rules.
  TypePtr parseTypeFromStr(const std::string& typeStr);
=======
  std::shared_ptr<torch::jit::script::CompilationUnit> jitCompilationUnit();
>>>>>>> a392289a

 private:
  PythonRpcHandler();
  ~PythonRpcHandler() = default;

// A macro that grabs the GIL, profiling the acquisition time. The average GIL
// acquisition time will be recorded in RpcAgent's getMetrics().
#define PROFILE_GIL_SCOPED_ACQUIRE                                       \
  std::chrono::time_point<std::chrono::high_resolution_clock> startTime; \
  auto shouldProfileGIL =                                                \
      RpcAgent::getDefaultRpcAgent()->isGILProfilingEnabled();           \
  if (shouldProfileGIL) {                                                \
    startTime = std::chrono::high_resolution_clock::now();               \
  }                                                                      \
  pybind11::gil_scoped_acquire ag;                                       \
  if (shouldProfileGIL) {                                                \
    auto dur = std::chrono::duration_cast<std::chrono::microseconds>(    \
        std::chrono::high_resolution_clock::now() - startTime);          \
    RpcAgent::getDefaultRpcAgent()->addGilWaitTime(dur);                 \
  }

  PythonRpcHandler(const PythonRpcHandler&) = delete;
  PythonRpcHandler& operator=(const PythonRpcHandler&) = delete;
  PythonRpcHandler(PythonRpcHandler&&) = delete;
  PythonRpcHandler& operator=(PythonRpcHandler&&) = delete;

  // Ref to `torch.distributed.rpc.internal._run_function`.
  py::object pyRunFunction_;

  // Ref to `torch.distributed.rpc.internal._load_return_value`.
  py::object pyLoadReturnValue_;

  // Ref to `torch.distributed.rpc.internal.serialize`.
  py::object pySerialize_;

  // Ref to 'torch.distributed.rpc.internal._handle_exception'
  py::object pyHandleException_;

<<<<<<< HEAD
  // jit type parser to parse type_str back to TypePtr for RRef type
  // recovery when pickling and unpickling RRef
  std::shared_ptr<jit::script::ScriptTypeParser> typeParser_;
=======
  // Shared ptr to python compilation unit in jit, it is constructed in python
  // side (see _python_cu = torch._C.CompilationUnit() in jit/__init__.py)
  // and imported in C++ (see get_python_cu() in csrc/jit/pybind_utils.h).
  // We import the compilation unit here only once for less cost and thread
  // safety.
  std::shared_ptr<torch::jit::script::CompilationUnit> jitCompilationUnit_;
>>>>>>> a392289a
};

} // namespace rpc
} // namespace distributed
} // namespace torch<|MERGE_RESOLUTION|>--- conflicted
+++ resolved
@@ -58,7 +58,8 @@
   // PythonRpcHandler.
   void cleanup();
 
-<<<<<<< HEAD
+  std::shared_ptr<torch::jit::script::CompilationUnit> jitCompilationUnit();
+
   // Parse the string to recover the jit_type, this is used for RRef python
   // pickling/unpickling type recovery. The type string inference rule is as
   // follows:
@@ -69,9 +70,6 @@
   // We use a ScriptTypeParser instance with custom PythonTypeResolver
   // to resolve types according to the above rules.
   TypePtr parseTypeFromStr(const std::string& typeStr);
-=======
-  std::shared_ptr<torch::jit::script::CompilationUnit> jitCompilationUnit();
->>>>>>> a392289a
 
  private:
   PythonRpcHandler();
@@ -110,18 +108,16 @@
   // Ref to 'torch.distributed.rpc.internal._handle_exception'
   py::object pyHandleException_;
 
-<<<<<<< HEAD
-  // jit type parser to parse type_str back to TypePtr for RRef type
-  // recovery when pickling and unpickling RRef
-  std::shared_ptr<jit::script::ScriptTypeParser> typeParser_;
-=======
   // Shared ptr to python compilation unit in jit, it is constructed in python
   // side (see _python_cu = torch._C.CompilationUnit() in jit/__init__.py)
   // and imported in C++ (see get_python_cu() in csrc/jit/pybind_utils.h).
   // We import the compilation unit here only once for less cost and thread
   // safety.
   std::shared_ptr<torch::jit::script::CompilationUnit> jitCompilationUnit_;
->>>>>>> a392289a
+
+  // jit type parser to parse type_str back to TypePtr for RRef type
+  // recovery when pickling and unpickling RRef
+  std::shared_ptr<jit::script::ScriptTypeParser> typeParser_;
 };
 
 } // namespace rpc
